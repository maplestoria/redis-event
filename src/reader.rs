--- conflicted
+++ resolved
@@ -4,11 +4,7 @@
 
 use byteorder::{BigEndian, ByteOrder, LittleEndian, ReadBytesExt};
 
-<<<<<<< HEAD
-use crate::{lzf, RdbHandler};
-=======
 use crate::{lzf, RdbHandler, to_string};
->>>>>>> 3b3ac1ac
 use crate::iter::{IntSetIter, Iter, QuickListIter, SortedSetIter, StrValIter, ZipListIter, ZipMapIter};
 use crate::rdb::*;
 
@@ -204,11 +200,7 @@
             _ => {
                 let mut buff = Vec::with_capacity(len as usize);
                 self.read_exact(&mut buff)?;
-<<<<<<< HEAD
-                let score_str = String::from_utf8(buff).unwrap();
-=======
                 let score_str = to_string(buff);
->>>>>>> 3b3ac1ac
                 let score = score_str.parse::<f64>().unwrap();
                 return Ok(score);
             }
@@ -220,44 +212,25 @@
         match value_type {
             RDB_TYPE_STRING => {
                 let key = self.read_string()?;
-<<<<<<< HEAD
-                let key = String::from_utf8(key).unwrap();
-                let val = self.read_string()?;
-                let val = String::from_utf8(val).unwrap();
-                rdb_handlers.iter().for_each(|handler|
-                    handler.handle(&Object::String(&key, &val))
-=======
                 let key = to_string(key);
                 let val = self.read_string()?;
                 let val = to_string(val);
                 rdb_handlers.iter().for_each(|handler|
                     handler.handle(Object::String(&key, &val))
->>>>>>> 3b3ac1ac
                 );
             }
             RDB_TYPE_LIST | RDB_TYPE_SET => {
                 let key = self.read_string()?;
-<<<<<<< HEAD
-                let key = String::from_utf8(key).unwrap();
+                let key = to_string(key);
                 let (count, _) = self.read_length()?;
                 let mut iter = StrValIter { count, input: self };
     
-=======
-                let key = to_string(key);
-                let (count, _) = self.read_length()?;
-                let mut iter = StrValIter { count, input: self };
-                
->>>>>>> 3b3ac1ac
-                let mut has_more = true;
-                while has_more {
-                    let mut val = Vec::new();
-                    for _ in 0..BATCH_SIZE {
-                        if let Ok(next_val) = iter.next() {
-<<<<<<< HEAD
-                            let next_val = String::from_utf8(next_val).unwrap();
-=======
+                let mut has_more = true;
+                while has_more {
+                    let mut val = Vec::new();
+                    for _ in 0..BATCH_SIZE {
+                        if let Ok(next_val) = iter.next() {
                             let next_val = to_string(next_val);
->>>>>>> 3b3ac1ac
                             val.push(next_val);
                         } else {
                             has_more = false;
@@ -266,33 +239,19 @@
                     }
                     if value_type == RDB_TYPE_LIST {
                         rdb_handlers.iter().for_each(|handler|
-<<<<<<< HEAD
-                            handler.handle(&Object::List(&key, &val)));
-                    } else {
-                        rdb_handlers.iter().for_each(|handler|
-                            handler.handle(&Object::Set(&key, &val)));
-=======
                             handler.handle(Object::List(&key, &val)));
                     } else {
                         rdb_handlers.iter().for_each(|handler|
                             handler.handle(Object::Set(&key, &val)));
->>>>>>> 3b3ac1ac
                     }
                 }
             }
             RDB_TYPE_ZSET => {
                 let key = self.read_string()?;
-<<<<<<< HEAD
-                let key = String::from_utf8(key).unwrap();
+                let key = to_string(key);
                 let (count, _) = self.read_length()?;
                 let mut iter = SortedSetIter { count, v: 1, input: self };
     
-=======
-                let key = to_string(key);
-                let (count, _) = self.read_length()?;
-                let mut iter = SortedSetIter { count, v: 1, input: self };
-                
->>>>>>> 3b3ac1ac
                 let mut has_more = true;
                 while has_more {
                     let mut val = Vec::new();
@@ -305,26 +264,15 @@
                         }
                     }
                     rdb_handlers.iter().for_each(|handler|
-<<<<<<< HEAD
-                        handler.handle(&Object::SortedSet(&key, &val)));
-=======
                         handler.handle(Object::SortedSet(&key, &val)));
->>>>>>> 3b3ac1ac
                 }
             }
             RDB_TYPE_ZSET_2 => {
                 let key = self.read_string()?;
-<<<<<<< HEAD
-                let key = String::from_utf8(key).unwrap();
+                let key = to_string(key);
                 let (count, _) = self.read_length()?;
                 let mut iter = SortedSetIter { count, v: 2, input: self };
     
-=======
-                let key = to_string(key);
-                let (count, _) = self.read_length()?;
-                let mut iter = SortedSetIter { count, v: 2, input: self };
-                
->>>>>>> 3b3ac1ac
                 let mut has_more = true;
                 while has_more {
                     let mut val = Vec::new();
@@ -337,26 +285,15 @@
                         }
                     }
                     rdb_handlers.iter().for_each(|handler|
-<<<<<<< HEAD
-                        handler.handle(&Object::SortedSet(&key, &val)));
-=======
                         handler.handle(Object::SortedSet(&key, &val)));
->>>>>>> 3b3ac1ac
                 }
             }
             RDB_TYPE_HASH => {
                 let key = self.read_string()?;
-<<<<<<< HEAD
-                let key = String::from_utf8(key).unwrap();
+                let key = to_string(key);
                 let (count, _) = self.read_length()?;
                 let mut iter = StrValIter { count, input: self };
     
-=======
-                let key = to_string(key);
-                let (count, _) = self.read_length()?;
-                let mut iter = StrValIter { count, input: self };
-                
->>>>>>> 3b3ac1ac
                 let mut has_more = true;
                 while has_more {
                     let mut val = Vec::new();
@@ -364,15 +301,9 @@
                         let field;
                         let field_val;
                         if let Ok(next_val) = iter.next() {
-<<<<<<< HEAD
-                            field = String::from_utf8(next_val).unwrap();
-                            if let Ok(next_val) = iter.next() {
-                                field_val = String::from_utf8(next_val).unwrap();
-=======
                             field = to_string(next_val);
                             if let Ok(next_val) = iter.next() {
                                 field_val = to_string(next_val);
->>>>>>> 3b3ac1ac
                             } else {
                                 return Err(Error::new(ErrorKind::InvalidData, "Except hash field value after field name"));
                             }
@@ -383,29 +314,17 @@
                         }
                     }
                     rdb_handlers.iter().for_each(|handler|
-<<<<<<< HEAD
-                        handler.handle(&Object::Hash(&key, &val)));
-=======
                         handler.handle(Object::Hash(&key, &val)));
->>>>>>> 3b3ac1ac
                 }
             }
             RDB_TYPE_HASH_ZIPMAP => {
                 let key = self.read_string()?;
-<<<<<<< HEAD
-                let key = String::from_utf8(key).unwrap();
-=======
-                let key = to_string(key);
->>>>>>> 3b3ac1ac
+                let key = to_string(key);
                 let bytes = self.read_string()?;
                 let cursor = &mut Cursor::new(&bytes);
                 cursor.set_position(1);
                 let mut iter = ZipMapIter { has_more: true, read_val: false, cursor };
-<<<<<<< HEAD
-    
-=======
-                
->>>>>>> 3b3ac1ac
+    
                 let mut has_more = true;
                 while has_more {
                     let mut val = Vec::new();
@@ -413,15 +332,9 @@
                         let field;
                         let field_val;
                         if let Ok(next_val) = iter.next() {
-<<<<<<< HEAD
-                            field = String::from_utf8(next_val).unwrap();
-                            if let Ok(next_val) = iter.next() {
-                                field_val = String::from_utf8(next_val).unwrap();
-=======
                             field = to_string(next_val);
                             if let Ok(next_val) = iter.next() {
                                 field_val = to_string(next_val);
->>>>>>> 3b3ac1ac
                             } else {
                                 return Err(Error::new(ErrorKind::InvalidData, "Except hash field value after field name"));
                             }
@@ -432,41 +345,25 @@
                         }
                     }
                     rdb_handlers.iter().for_each(|handler|
-<<<<<<< HEAD
-                        handler.handle(&Object::Hash(&key, &val)));
-=======
                         handler.handle(Object::Hash(&key, &val)));
->>>>>>> 3b3ac1ac
                 }
             }
             RDB_TYPE_LIST_ZIPLIST => {
                 let key = self.read_string()?;
-<<<<<<< HEAD
-                let key = String::from_utf8(key).unwrap();
-=======
-                let key = to_string(key);
->>>>>>> 3b3ac1ac
+                let key = to_string(key);
                 let bytes = self.read_string()?;
                 let cursor = &mut Cursor::new(bytes);
                 // 跳过ZL_BYTES和ZL_TAIL
                 cursor.set_position(8);
                 let count = cursor.read_u16::<LittleEndian>()? as isize;
                 let mut iter = ZipListIter { count, cursor };
-<<<<<<< HEAD
-        
-=======
-                
->>>>>>> 3b3ac1ac
-                let mut has_more = true;
-                while has_more {
-                    let mut val = Vec::new();
-                    for _ in 0..BATCH_SIZE {
-                        if let Ok(next_val) = iter.next() {
-<<<<<<< HEAD
-                            let next_val = String::from_utf8(next_val).unwrap();
-=======
+    
+                let mut has_more = true;
+                while has_more {
+                    let mut val = Vec::new();
+                    for _ in 0..BATCH_SIZE {
+                        if let Ok(next_val) = iter.next() {
                             let next_val = to_string(next_val);
->>>>>>> 3b3ac1ac
                             val.push(next_val);
                         } else {
                             has_more = false;
@@ -474,31 +371,19 @@
                         }
                     }
                     rdb_handlers.iter().for_each(|handler|
-<<<<<<< HEAD
-                        handler.handle(&Object::List(&key, &val)));
-=======
                         handler.handle(Object::List(&key, &val)));
->>>>>>> 3b3ac1ac
                 }
             }
             RDB_TYPE_HASH_ZIPLIST => {
                 let key = self.read_string()?;
-<<<<<<< HEAD
-                let key = String::from_utf8(key).unwrap();
-=======
-                let key = to_string(key);
->>>>>>> 3b3ac1ac
+                let key = to_string(key);
                 let bytes = self.read_string()?;
                 let cursor = &mut Cursor::new(bytes);
                 // 跳过ZL_BYTES和ZL_TAIL
                 cursor.set_position(8);
                 let count = cursor.read_u16::<LittleEndian>()? as isize;
                 let mut iter = ZipListIter { count, cursor };
-<<<<<<< HEAD
-        
-=======
-                
->>>>>>> 3b3ac1ac
+    
                 let mut has_more = true;
                 while has_more {
                     let mut val = Vec::new();
@@ -506,15 +391,9 @@
                         let field;
                         let field_val;
                         if let Ok(next_val) = iter.next() {
-<<<<<<< HEAD
-                            field = String::from_utf8(next_val).unwrap();
-                            if let Ok(next_val) = iter.next() {
-                                field_val = String::from_utf8(next_val).unwrap();
-=======
                             field = to_string(next_val);
                             if let Ok(next_val) = iter.next() {
                                 field_val = to_string(next_val);
->>>>>>> 3b3ac1ac
                             } else {
                                 return Err(Error::new(ErrorKind::InvalidData, "Except hash field value after field name"));
                             }
@@ -525,31 +404,19 @@
                         }
                     }
                     rdb_handlers.iter().for_each(|handler|
-<<<<<<< HEAD
-                        handler.handle(&Object::Hash(&key, &val)));
-=======
                         handler.handle(Object::Hash(&key, &val)));
->>>>>>> 3b3ac1ac
                 }
             }
             RDB_TYPE_ZSET_ZIPLIST => {
                 let key = self.read_string()?;
-<<<<<<< HEAD
-                let key = String::from_utf8(key).unwrap();
-=======
-                let key = to_string(key);
->>>>>>> 3b3ac1ac
+                let key = to_string(key);
                 let bytes = self.read_string()?;
                 let cursor = &mut Cursor::new(bytes);
                 // 跳过ZL_BYTES和ZL_TAIL
                 cursor.set_position(8);
                 let count = cursor.read_u16::<LittleEndian>()? as isize;
                 let mut iter = ZipListIter { count, cursor };
-<<<<<<< HEAD
-        
-=======
-                
->>>>>>> 3b3ac1ac
+    
                 let mut has_more = true;
                 while has_more {
                     let mut val = Vec::new();
@@ -557,15 +424,9 @@
                         let element;
                         let score: f64;
                         if let Ok(next_val) = iter.next() {
-<<<<<<< HEAD
-                            element = String::from_utf8(next_val).unwrap();
-                            if let Ok(next_val) = iter.next() {
-                                let score_str = String::from_utf8(next_val).unwrap();
-=======
                             element = to_string(next_val);
                             if let Ok(next_val) = iter.next() {
                                 let score_str = to_string(next_val);
->>>>>>> 3b3ac1ac
                                 score = score_str.parse::<f64>().unwrap();
                             } else {
                                 return Err(Error::new(ErrorKind::InvalidData, "Except hash field value after field name"));
@@ -577,40 +438,24 @@
                         }
                     }
                     rdb_handlers.iter().for_each(|handler|
-<<<<<<< HEAD
-                        handler.handle(&Object::SortedSet(&key, &val)));
-=======
                         handler.handle(Object::SortedSet(&key, &val)));
->>>>>>> 3b3ac1ac
                 }
             }
             RDB_TYPE_SET_INTSET => {
                 let key = self.read_string()?;
-<<<<<<< HEAD
-                let key = String::from_utf8(key).unwrap();
-=======
-                let key = to_string(key);
->>>>>>> 3b3ac1ac
+                let key = to_string(key);
                 let bytes = self.read_string()?;
                 let mut cursor = Cursor::new(&bytes);
                 let encoding = cursor.read_i32::<LittleEndian>()?;
                 let length = cursor.read_u32::<LittleEndian>()?;
                 let mut iter = IntSetIter { encoding, count: length as isize, cursor: &mut cursor };
-<<<<<<< HEAD
-        
-=======
-                
->>>>>>> 3b3ac1ac
-                let mut has_more = true;
-                while has_more {
-                    let mut val = Vec::new();
-                    for _ in 0..BATCH_SIZE {
-                        if let Ok(next_val) = iter.next() {
-<<<<<<< HEAD
-                            let next_val = String::from_utf8(next_val).unwrap();
-=======
+    
+                let mut has_more = true;
+                while has_more {
+                    let mut val = Vec::new();
+                    for _ in 0..BATCH_SIZE {
+                        if let Ok(next_val) = iter.next() {
                             let next_val = to_string(next_val);
->>>>>>> 3b3ac1ac
                             val.push(next_val);
                         } else {
                             has_more = false;
@@ -618,36 +463,21 @@
                         }
                     }
                     rdb_handlers.iter().for_each(|handler|
-<<<<<<< HEAD
-                        handler.handle(&Object::Set(&key, &val)));
-=======
                         handler.handle(Object::Set(&key, &val)));
->>>>>>> 3b3ac1ac
                 }
             }
             RDB_TYPE_LIST_QUICKLIST => {
                 let key = self.read_string()?;
-<<<<<<< HEAD
-                let key = String::from_utf8(key).unwrap();
+                let key = to_string(key);
                 let (count, _) = self.read_length()?;
                 let mut iter = QuickListIter { len: -1, count, input: self, cursor: Option::None };
     
-=======
-                let key = to_string(key);
-                let (count, _) = self.read_length()?;
-                let mut iter = QuickListIter { len: -1, count, input: self, cursor: Option::None };
-                
->>>>>>> 3b3ac1ac
-                let mut has_more = true;
-                while has_more {
-                    let mut val = Vec::new();
-                    for _ in 0..BATCH_SIZE {
-                        if let Ok(next_val) = iter.next() {
-<<<<<<< HEAD
-                            let next_val = String::from_utf8(next_val).unwrap();
-=======
+                let mut has_more = true;
+                while has_more {
+                    let mut val = Vec::new();
+                    for _ in 0..BATCH_SIZE {
+                        if let Ok(next_val) = iter.next() {
                             let next_val = to_string(next_val);
->>>>>>> 3b3ac1ac
                             val.push(next_val);
                         } else {
                             has_more = false;
@@ -655,11 +485,7 @@
                         }
                     }
                     rdb_handlers.iter().for_each(|handler|
-<<<<<<< HEAD
-                        handler.handle(&Object::List(&key, &val)));
-=======
                         handler.handle(Object::List(&key, &val)));
->>>>>>> 3b3ac1ac
                 }
             }
             RDB_TYPE_MODULE => {
