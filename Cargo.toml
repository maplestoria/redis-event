[package]
name = "redis-event"
version = "1.2.1"
authors = ["maplestoria <zkx6648@gmail.com>"]
edition = "2024"
description = "用于监听Redis的写入操作，据此可以实现数据复制，监控等相关的应用"
homepage = "https://github.com/maplestoria/redis-event"
documentation = "https://docs.rs/redis-event"
readme = "README.md"
keywords = ["redis", "redis-replication", "replication"]
repository = "https://github.com/maplestoria/redis-event"
license = "MIT"

# See more keys and their definitions at https://doc.rust-lang.org/cargo/reference/manifest.html

[dependencies]
byteorder = "1.3.2"
log = "0.4"
lazy_static = "1.4.0"
native-tls = { version = "0.2", optional = true }
scheduled-thread-pool = "0.2.4"

[features]
default = []
tls = [ "native-tls" ]

[dev-dependencies]
serial_test = "0.3.2"
net2 = "0.2"
redis = { version = "0.29.1", features = ["tls-native-tls"] }
num-bigint = "0.2.6"
num-traits = "0.2.11"
tempdir = "0.3"
rand = "0.7"
<<<<<<< HEAD

[build-dependencies]
cc = { version = "1.0", features = ["parallel"] }
=======
env_logger = "0.11.7"
ctor = "0.4.1"
>>>>>>> 6b4e577e
<|MERGE_RESOLUTION|>--- conflicted
+++ resolved
@@ -32,11 +32,8 @@
 num-traits = "0.2.11"
 tempdir = "0.3"
 rand = "0.7"
-<<<<<<< HEAD
+env_logger = "0.11.7"
+ctor = "0.4.1"
 
 [build-dependencies]
-cc = { version = "1.0", features = ["parallel"] }
-=======
-env_logger = "0.11.7"
-ctor = "0.4.1"
->>>>>>> 6b4e577e
+cc = { version = "1.0", features = ["parallel"] }